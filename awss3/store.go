--- conflicted
+++ resolved
@@ -309,10 +309,6 @@
 	if resp.IsTruncated != nil && *resp.IsTruncated {
 		lastObj := *resp.Contents[len(resp.Contents)-1].Key
 		objResp.NextMarker = lastObj
-<<<<<<< HEAD
-		q.Marker = lastObj
-=======
->>>>>>> fa8841d0
 	}
 
 	return objResp, nil
