--- conflicted
+++ resolved
@@ -65,7 +65,7 @@
 	//t.Logf("----------------Clearstore-----------------\n")
 	q := cloudstorage.NewQueryAll()
 	q.Sorted()
-	ctx := u.NewContext(context.Background(), "clearstore")
+	ctx := gou.NewContext(context.Background(), "clearstore")
 	iter, _ := store.Objects(ctx, q)
 	objs, err := cloudstorage.ObjectsAll(iter)
 	if err != nil {
@@ -87,40 +87,24 @@
 func RunTests(t TestingT, s cloudstorage.Store) {
 	t.Logf("running basic rw")
 	BasicRW(t, s)
-<<<<<<< HEAD
-	u.Debugf("finished basicrw")
-
-	t.Logf("running Append")
-	Append(t, s)
-	u.Debugf("finished append")
-
-	t.Logf("running ListObjsAndFolders")
-	ListObjsAndFolders(t, s)
-	u.Debugf("finished ListObjsAndFolders")
-
-	t.Logf("running Truncate")
-	Truncate(t, s)
-	u.Debugf("finished Truncate")
-
-	t.Logf("running NewObjectWithExisting")
-	NewObjectWithExisting(t, s)
-	u.Debugf("finished NewObjectWithExisting")
-
-=======
 	gou.Debugf("finished basicrw")
+
 	t.Logf("running Append")
 	Append(t, s)
 	gou.Debugf("finished append")
+
 	t.Logf("running ListObjsAndFolders")
 	ListObjsAndFolders(t, s)
 	gou.Debugf("finished ListObjsAndFolders")
+
 	t.Logf("running Truncate")
 	Truncate(t, s)
 	gou.Debugf("finished Truncate")
+
 	t.Logf("running NewObjectWithExisting")
 	NewObjectWithExisting(t, s)
 	gou.Debugf("finished NewObjectWithExisting")
->>>>>>> 07b35d03
+
 	t.Logf("running TestReadWriteCloser")
 	TestReadWriteCloser(t, s)
 	gou.Debugf("finished TestReadWriteCloser")
@@ -267,7 +251,7 @@
 	if err != nil {
 		panic(err.Error())
 	}
-	u.Infof("dumpfile %s  %s\n%s", msg, file, string(by))
+	gou.Infof("dumpfile %s  %s\n%s", msg, file, string(by))
 }
 
 func ListObjsAndFolders(t TestingT, store cloudstorage.Store) {
@@ -378,10 +362,7 @@
 	q = cloudstorage.NewQueryForFolders("list-test/")
 	folders, err = store.Folders(context.Background(), q)
 	assert.Equal(t, nil, err)
-<<<<<<< HEAD
-=======
 	assert.Equal(t, 3, len(folders), "incorrect list len. wanted 3 folders. %v", folders)
->>>>>>> 07b35d03
 	sort.Strings(folders)
 	assert.Equal(t, []string{"list-test/a/", "list-test/b/", "list-test/c/"}, folders)
 
